--- conflicted
+++ resolved
@@ -27,10 +27,7 @@
 import org.junit.experimental.theories.Theories;
 import org.junit.experimental.theories.Theory;
 import org.junit.runner.RunWith;
-<<<<<<< HEAD
 import reactor.core.publisher.Mono;
-=======
->>>>>>> 0ff0d063
 
 import org.springframework.cloud.servicebroker.exception.ServiceInstanceBindingDoesNotExistException;
 import org.springframework.cloud.servicebroker.model.AsyncServiceBrokerResponse;
@@ -155,14 +152,9 @@
 				.build();
 
 		ResponseEntity<CreateServiceInstanceBindingResponse> responseEntity = controller
-<<<<<<< HEAD
-				.createServiceInstanceBinding(pathVariables, null, null, null, null,
+				.createServiceInstanceBinding(pathVariables, null, null, false, null, null,
 						createRequest)
 				.block();
-=======
-				.createServiceInstanceBinding(pathVariables, null, null, false, null, null,
-						createRequest);
->>>>>>> 0ff0d063
 
 		assertThat(responseEntity).isNotNull();
 		assertThat(responseEntity.getStatusCode()).isEqualTo(data.expectedStatus);
@@ -190,26 +182,25 @@
 		assertThat(responseEntity.getBody()).isEqualTo(data.response);
 	}
 
-<<<<<<< HEAD
-	@Test
-	public void deleteServiceBindingWithSuccessGivesExpectedStatus() {
+	@Theory
+	public void deleteServiceBindingWithResponseGivesExpectedStatus(DeleteResponseAndExpectedStatus data) {
+		Mono<DeleteServiceInstanceBindingResponse> responseMono;
+		if (data.response == null) {
+			responseMono = Mono.empty();
+		}
+		else {
+			responseMono = Mono.just(data.response);
+		}
 		when(bindingService.deleteServiceInstanceBinding(any(DeleteServiceInstanceBindingRequest.class)))
-				.thenReturn(Mono.empty());
-
-		ResponseEntity<String> responseEntity = controller.deleteServiceInstanceBinding(
-				pathVariables, null, null, null, null, null, null)
-				.block();
-=======
-	@Theory
-	public void deleteServiceBindingWithSuccessGivesExpectedStatus(DeleteResponseAndExpectedStatus data) {
-		when(bindingService.deleteServiceInstanceBinding(any(DeleteServiceInstanceBindingRequest.class)))
-				.thenReturn(data.response);
+				.thenReturn(responseMono);
 
 		ResponseEntity<DeleteServiceInstanceBindingResponse> responseEntity = controller
-				.deleteServiceInstanceBinding(pathVariables, null, null, null, null, false, null, null);
->>>>>>> 0ff0d063
-
+				.deleteServiceInstanceBinding(pathVariables, null, null, null, null, false, null, null)
+				.block();
+
+		assertThat(responseEntity).isNotNull();
 		assertThat(responseEntity.getStatusCode()).isEqualTo(data.expectedStatus);
+		assertThat(responseEntity.getBody()).isEqualTo(data.response);
 
 		verify(bindingService).deleteServiceInstanceBinding(any(DeleteServiceInstanceBindingRequest.class));
 	}
@@ -219,17 +210,11 @@
 		doThrow(new ServiceInstanceBindingDoesNotExistException("binding-id"))
 				.when(bindingService).deleteServiceInstanceBinding(any(DeleteServiceInstanceBindingRequest.class));
 
-<<<<<<< HEAD
-		ResponseEntity<String> responseEntity = controller.deleteServiceInstanceBinding(
-				pathVariables, null, null, null, null, null, null)
-				.block();
-=======
 		ResponseEntity<DeleteServiceInstanceBindingResponse> responseEntity = controller
-				.deleteServiceInstanceBinding(pathVariables, null, null, null, null, false, null, null);
->>>>>>> 0ff0d063
+				.deleteServiceInstanceBinding(pathVariables, null, null, null, null, false, null, null)
+				.block();
 
 		assertThat(responseEntity.getStatusCode()).isEqualTo(HttpStatus.GONE);
-		assertThat(responseEntity.getBody()).isEqualTo(DeleteServiceInstanceBindingResponse.builder().build());
 	}
 
 	public static class AsyncResponseAndExpectedStatus<T extends AsyncServiceBrokerResponse> {
@@ -245,10 +230,6 @@
 		public String toString() {
 			String responseValue = response == null ? "null" :
 					"{" +
-<<<<<<< HEAD
-							"bindingExisted=" + response.isBindingExisted() +
-							"}";
-=======
 							"async=" + response.isAsync() +
 							"}";
 
@@ -268,9 +249,8 @@
 		public String toString() {
 			String responseValue = response == null ? "null" :
 					"{" +
-						"bindingExisted=" + response.isBindingExisted() +
-					"}";
->>>>>>> 0ff0d063
+							"bindingExisted=" + response.isBindingExisted() +
+							"}";
 
 			return "response=" + responseValue +
 					", expectedStatus=" + expectedStatus;
@@ -287,13 +267,11 @@
 		}
 	}
 
-<<<<<<< HEAD
-=======
 	public static class DeleteResponseAndExpectedStatus
 			extends AsyncResponseAndExpectedStatus<DeleteServiceInstanceBindingResponse> {
 		public DeleteResponseAndExpectedStatus(DeleteServiceInstanceBindingResponse response, HttpStatus expectedStatus) {
 			super(response, expectedStatus);
 		}
 	}
->>>>>>> 0ff0d063
+
 }