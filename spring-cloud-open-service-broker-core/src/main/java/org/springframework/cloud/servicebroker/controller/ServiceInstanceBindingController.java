--- conflicted
+++ resolved
@@ -35,11 +35,8 @@
 import org.springframework.cloud.servicebroker.model.binding.GetLastServiceBindingOperationResponse;
 import org.springframework.cloud.servicebroker.model.binding.GetServiceInstanceBindingRequest;
 import org.springframework.cloud.servicebroker.model.binding.GetServiceInstanceBindingResponse;
-<<<<<<< HEAD
 import org.springframework.cloud.servicebroker.model.catalog.ServiceDefinition;
-=======
 import org.springframework.cloud.servicebroker.model.instance.OperationState;
->>>>>>> 0ff0d063
 import org.springframework.cloud.servicebroker.service.CatalogService;
 import org.springframework.cloud.servicebroker.service.ServiceInstanceBindingService;
 import org.springframework.http.HttpStatus;
@@ -85,7 +82,6 @@
 			@RequestHeader(value = ServiceBrokerRequest.API_INFO_LOCATION_HEADER, required = false) String apiInfoLocation,
 			@RequestHeader(value = ServiceBrokerRequest.ORIGINATING_IDENTITY_HEADER, required = false) String originatingIdentityString,
 			@Valid @RequestBody CreateServiceInstanceBindingRequest request) {
-<<<<<<< HEAD
 		return getRequiredServiceDefinition(request.getServiceDefinitionId())
 				.flatMap(serviceDefinition -> {
 					request.setServiceInstanceId(serviceInstanceId);
@@ -93,9 +89,9 @@
 					request.setServiceDefinition(serviceDefinition);
 					return Mono.just(request);
 				})
-				.cast(ServiceBrokerRequest.class)
+				.cast(AsyncServiceBrokerRequest.class)
 				.flatMap(req -> setCommonRequestFields(req, pathVariables.get(ServiceBrokerRequest.PLATFORM_INSTANCE_ID_VARIABLE),
-						apiInfoLocation, originatingIdentityString))
+						apiInfoLocation, originatingIdentityString, acceptsIncomplete))
 				.cast(CreateServiceInstanceBindingRequest.class)
 				.flatMap(req -> service.createServiceInstanceBinding(req)
 						.doOnRequest(v -> logger.debug("Creating a service instance binding: request={}", req))
@@ -103,22 +99,6 @@
 								serviceInstanceId, bindingId, response)))
 				.map(response -> new ResponseEntity<>(response, getCreateResponseCode(response)))
 				.switchIfEmpty(Mono.just(new ResponseEntity<>(HttpStatus.CREATED)));
-=======
-		request.setServiceInstanceId(serviceInstanceId);
-		request.setBindingId(bindingId);
-		request.setServiceDefinition(getRequiredServiceDefinition(request.getServiceDefinitionId()));
-		setCommonRequestFields(request, pathVariables.get(ServiceBrokerRequest.PLATFORM_INSTANCE_ID_VARIABLE), apiInfoLocation,
-				originatingIdentityString, acceptsIncomplete);
-
-		logger.debug("Creating a service instance binding: request={}", request);
-
-		CreateServiceInstanceBindingResponse response = service.createServiceInstanceBinding(request);
-
-		logger.debug("Creating a service instance binding succeeded: serviceInstanceId={}, bindingId={}, response={}",
-				serviceInstanceId, bindingId, response);
-
-		return new ResponseEntity<>(response, getCreateResponseCode(response));
->>>>>>> 0ff0d063
 	}
 
 	private HttpStatus getCreateResponseCode(CreateServiceInstanceBindingResponse response) {
@@ -148,31 +128,19 @@
 				.platformInstanceId(pathVariables.get(ServiceBrokerRequest.PLATFORM_INSTANCE_ID_VARIABLE))
 				.apiInfoLocation(apiInfoLocation)
 				.originatingIdentity(parseOriginatingIdentity(originatingIdentityString))
-<<<<<<< HEAD
 				.build())
 				.flatMap(req -> service.getServiceInstanceBinding(req)
 						.doOnRequest(v -> logger.debug("Getting a service instance binding: request={}", req))
 						.doOnSuccess(response -> logger.debug("Getting a service instance binding succeeded: bindingId={}", bindingId)))
 				.map(response -> new ResponseEntity<>(response, HttpStatus.OK))
 				.switchIfEmpty(Mono.just(new ResponseEntity<>(HttpStatus.OK)));
-=======
-				.build();
-
-		logger.debug("Getting a service instance binding: request={}", request);
-
-		GetServiceInstanceBindingResponse response = service.getServiceInstanceBinding(request);
-
-		logger.debug("Getting a service instance binding succeeded: bindingId={}", bindingId);
-
-		return new ResponseEntity<>(response, HttpStatus.OK);
->>>>>>> 0ff0d063
 	}
 
 	@GetMapping(value = {
 			"/{platformInstanceId}/v2/service_instances/{instanceId}/service_bindings/{bindingId}/last_operation",
 			"/v2/service_instances/{instanceId}/service_bindings/{bindingId}/last_operation"
 	})
-	public ResponseEntity<GetLastServiceBindingOperationResponse> getServiceInstanceBindingLastOperation(
+	public Mono<ResponseEntity<GetLastServiceBindingOperationResponse>> getServiceInstanceBindingLastOperation(
 			@PathVariable Map<String, String> pathVariables,
 			@PathVariable(ServiceBrokerRequest.INSTANCE_ID_PATH_VARIABLE) String serviceInstanceId,
 			@PathVariable(ServiceBrokerRequest.BINDING_ID_PATH_VARIABLE) String bindingId,
@@ -181,7 +149,7 @@
 			@RequestParam(value = "operation", required = false) String operation,
 			@RequestHeader(value = ServiceBrokerRequest.API_INFO_LOCATION_HEADER, required = false) String apiInfoLocation,
 			@RequestHeader(value = ServiceBrokerRequest.ORIGINATING_IDENTITY_HEADER, required = false) String originatingIdentityString) {
-		GetLastServiceBindingOperationRequest request = GetLastServiceBindingOperationRequest.builder()
+		return Mono.just(GetLastServiceBindingOperationRequest.builder()
 				.serviceDefinitionId(serviceDefinitionId)
 				.serviceInstanceId(serviceInstanceId)
 				.bindingId(bindingId)
@@ -190,29 +158,22 @@
 				.platformInstanceId(pathVariables.get(ServiceBrokerRequest.PLATFORM_INSTANCE_ID_VARIABLE))
 				.apiInfoLocation(apiInfoLocation)
 				.originatingIdentity(parseOriginatingIdentity(originatingIdentityString))
-				.build();
-
-		logger.debug("Getting service instance binding last operation: request={}", request);
-
-		GetLastServiceBindingOperationResponse response = service.getLastOperation(request);
-
-		logger.debug("Getting service instance binding last operation succeeded: serviceInstanceId={}, bindingId={}, response={}",
-				serviceInstanceId, bindingId, response);
-
-		boolean isSuccessfulDelete = response.getState().equals(OperationState.SUCCEEDED) && response.isDeleteOperation();
-
-		return new ResponseEntity<>(response, isSuccessfulDelete ? HttpStatus.GONE : HttpStatus.OK);
+				.build())
+				.flatMap(request -> service.getLastOperation(request)
+						.doOnRequest(v -> logger.debug("Getting service instance binding last operation: request={}", request))
+						.doOnSuccess(aVoid -> logger.debug("Getting service instance binding last operation succeeded: serviceInstanceId={}, bindingId={}",
+								serviceInstanceId, bindingId))
+						.doOnError(e -> logger.debug(e.getMessage(), e)))
+				.flatMap(response -> Mono.just(response.getState().equals(OperationState.SUCCEEDED) && response.isDeleteOperation())
+						.flatMap(isSuccessfulDelete ->
+								Mono.just(new ResponseEntity<>(response, isSuccessfulDelete ? HttpStatus.GONE : HttpStatus.OK))));
 	}
 
 	@DeleteMapping(value = {
 			"/{platformInstanceId}/v2/service_instances/{instanceId}/service_bindings/{bindingId}",
 			"/v2/service_instances/{instanceId}/service_bindings/{bindingId}"
 	})
-<<<<<<< HEAD
-	public Mono<ResponseEntity<String>> deleteServiceInstanceBinding(
-=======
-	public ResponseEntity<DeleteServiceInstanceBindingResponse> deleteServiceInstanceBinding(
->>>>>>> 0ff0d063
+	public Mono<ResponseEntity<DeleteServiceInstanceBindingResponse>> deleteServiceInstanceBinding(
 			@PathVariable Map<String, String> pathVariables,
 			@PathVariable(ServiceBrokerRequest.INSTANCE_ID_PATH_VARIABLE) String serviceInstanceId,
 			@PathVariable(ServiceBrokerRequest.BINDING_ID_PATH_VARIABLE) String bindingId,
@@ -221,7 +182,6 @@
 			@RequestParam(value = AsyncServiceBrokerRequest.ASYNC_REQUEST_PARAMETER, required = false) boolean acceptsIncomplete,
 			@RequestHeader(value = ServiceBrokerRequest.API_INFO_LOCATION_HEADER, required = false) String apiInfoLocation,
 			@RequestHeader(value = ServiceBrokerRequest.ORIGINATING_IDENTITY_HEADER, required = false) String originatingIdentityString) {
-<<<<<<< HEAD
 		return getServiceDefinition(serviceDefinitionId)
 				.switchIfEmpty(Mono.just(ServiceDefinition.builder().build()))
 				.map(serviceDefinition -> DeleteServiceInstanceBindingRequest.builder()
@@ -230,6 +190,7 @@
 						.serviceDefinitionId(serviceDefinitionId)
 						.planId(planId)
 						.serviceDefinition(serviceDefinition)
+						.asyncAccepted(acceptsIncomplete)
 						.platformInstanceId(pathVariables.get(ServiceBrokerRequest.PLATFORM_INSTANCE_ID_VARIABLE))
 						.apiInfoLocation(apiInfoLocation)
 						.originatingIdentity(parseOriginatingIdentity(originatingIdentityString))
@@ -238,42 +199,16 @@
 						.doOnRequest(v -> logger.debug("Deleting a service instance binding: request={}", req))
 						.doOnSuccess(aVoid -> logger.debug("Deleting a service instance binding succeeded: bindingId={}", bindingId))
 						.doOnError(e -> logger.debug(e.getMessage(), e)))
-				.then(Mono.just(new ResponseEntity<>("{}", HttpStatus.OK)))
+				.map(response -> new ResponseEntity<>(response, getAsyncResponseCode(response)))
+				.switchIfEmpty(Mono.just(new ResponseEntity<>(HttpStatus.OK)))
 				.onErrorResume(e -> {
 					if (e instanceof ServiceInstanceBindingDoesNotExistException) {
-						return Mono.just(new ResponseEntity<>("{}", HttpStatus.GONE));
+						return Mono.just(new ResponseEntity<>(HttpStatus.GONE));
 					}
 					else {
 						return Mono.error(e);
 					}
 				});
-=======
-		DeleteServiceInstanceBindingRequest request = DeleteServiceInstanceBindingRequest.builder()
-				.serviceInstanceId(serviceInstanceId)
-				.bindingId(bindingId)
-				.serviceDefinitionId(serviceDefinitionId)
-				.planId(planId)
-				.serviceDefinition(getServiceDefinition(serviceDefinitionId))
-				.asyncAccepted(acceptsIncomplete)
-				.platformInstanceId(pathVariables.get(ServiceBrokerRequest.PLATFORM_INSTANCE_ID_VARIABLE))
-				.apiInfoLocation(apiInfoLocation)
-				.originatingIdentity(parseOriginatingIdentity(originatingIdentityString))
-				.build();
-
-		logger.debug("Deleting a service instance binding: request={}", request);
-
-		try {
-			DeleteServiceInstanceBindingResponse response = service.deleteServiceInstanceBinding(request);
-
-			logger.debug("Deleting a service instance binding succeeded: bindingId={}, response={}",
-					bindingId, response);
-
-			return new ResponseEntity<>(response, getAsyncResponseCode(response));
-		} catch (ServiceInstanceBindingDoesNotExistException e) {
-			logger.debug("Service instance binding does not exist: ", e);
-			return new ResponseEntity<>(DeleteServiceInstanceBindingResponse.builder().build(), HttpStatus.GONE);
-		}
->>>>>>> 0ff0d063
 	}
 
 }