--- conflicted
+++ resolved
@@ -65,19 +65,12 @@
 		return Mono.just(request);
 	}
 
-<<<<<<< HEAD
-	protected Mono<AsyncServiceInstanceRequest> setCommonRequestFields(AsyncServiceInstanceRequest request, String platformInstanceId,
+	protected Mono<AsyncServiceBrokerRequest> setCommonRequestFields(AsyncServiceBrokerRequest request, String platformInstanceId,
 																	   String apiInfoLocation, String originatingIdentityString,
 																	   boolean asyncAccepted) {
-=======
-	protected void setCommonRequestFields(AsyncServiceBrokerRequest request, String platformInstanceId,
-										  String apiInfoLocation, String originatingIdentityString,
-										  boolean asyncAccepted) {
-		setCommonRequestFields(request, platformInstanceId, apiInfoLocation, originatingIdentityString);
->>>>>>> 0ff0d063
 		request.setAsyncAccepted(asyncAccepted);
 		return setCommonRequestFields(request, platformInstanceId, apiInfoLocation, originatingIdentityString)
-				.cast(AsyncServiceInstanceRequest.class);
+				.cast(AsyncServiceBrokerRequest.class);
 	}
 
 	protected Mono<ServiceDefinition> getRequiredServiceDefinition(String serviceDefinitionId) {
@@ -140,13 +133,11 @@
 		return objectMapper.readValue(value, new TypeReference<Map<String,Object>>() {});
 	}
 
-<<<<<<< HEAD
-=======
 	protected HttpStatus getAsyncResponseCode(AsyncServiceBrokerResponse response) {
 		if (response != null && response.isAsync()) {
 			return HttpStatus.ACCEPTED;
 		}
 		return HttpStatus.OK;
 	}
->>>>>>> 0ff0d063
+
 }