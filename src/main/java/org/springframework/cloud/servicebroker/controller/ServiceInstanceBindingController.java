--- conflicted
+++ resolved
@@ -72,12 +72,9 @@
 															   @PathVariable("bindingId") String bindingId,
 															   @RequestParam("service_id") String serviceDefinitionId,
 															   @RequestParam("plan_id") String planId) {
-		log.debug("Deleting a service instance binding: "
-				+ "serviceInstanceId=" + serviceInstanceId
-				+ ", bindingId=" + bindingId
-				+ ", serviceDefinitionId=" + serviceDefinitionId
-				+ ", planId=" + planId
-				+ ", foundationId=" + foundationId);
+
+		log.debug("Deleting a service instance binding: serviceInstanceId={}, bindingId={}, serviceDefinitionId={}, planId={}, foundationId={}",
+				serviceInstanceId, bindingId, serviceDefinitionId, planId, foundationId);
 
 		DeleteServiceInstanceBindingRequest request =
 				new DeleteServiceInstanceBindingRequest(serviceInstanceId, bindingId, serviceDefinitionId, planId,
@@ -91,19 +88,13 @@
 															   @PathVariable("bindingId") String bindingId,
 															   @RequestParam("service_id") String serviceDefinitionId,
 															   @RequestParam("plan_id") String planId) {
-<<<<<<< HEAD
-		log.debug("Deleting a service instance binding: serviceInstanceId={}, bindingId={}, serviceDefinitionId={}, planId={}", serviceInstanceId, bindingId, serviceDefinitionId, planId);
-=======
+
+		log.debug("Deleting a service instance binding: serviceInstanceId={}, bindingId={}, serviceDefinitionId={}, planId={}",
+				serviceInstanceId, bindingId, serviceDefinitionId, planId);
+
 		DeleteServiceInstanceBindingRequest request =
 				new DeleteServiceInstanceBindingRequest(serviceInstanceId, bindingId, serviceDefinitionId, planId,
 						getServiceDefinition(serviceDefinitionId));
-
-		log.debug("Deleting a service instance binding: "
-				+ "serviceInstanceId=" + serviceInstanceId
-				+ ", bindingId=" + bindingId
-				+ ", serviceDefinitionId=" + serviceDefinitionId
-				+ ", planId=" + planId);
->>>>>>> faed3aae
 
 		return deleteServiceInstanceBinding(bindingId, request);
 	}
