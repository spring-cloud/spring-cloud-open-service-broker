--- conflicted
+++ resolved
@@ -41,11 +41,7 @@
 	}
 
 	@Override
-<<<<<<< HEAD
-	public Mono<Void> deleteServiceInstanceBinding(DeleteServiceInstanceBindingRequest request) {
-=======
-	public DeleteServiceInstanceBindingResponse deleteServiceInstanceBinding(DeleteServiceInstanceBindingRequest request) {
->>>>>>> 0ff0d063
+	public Mono<DeleteServiceInstanceBindingResponse> deleteServiceInstanceBinding(DeleteServiceInstanceBindingRequest request) {
 		String serviceInstanceId = request.getServiceInstanceId();
 		String bindingId = request.getBindingId();
 
@@ -53,13 +49,9 @@
 		// delete any binding-specific credentials
 		//
 
-<<<<<<< HEAD
-		return Mono.empty();
-=======
-		return DeleteServiceInstanceBindingResponse.builder()
+		return Mono.just(DeleteServiceInstanceBindingResponse.builder()
 				.async(true)
-				.build();
->>>>>>> 0ff0d063
+				.build());
 	}
 
 	@Override
